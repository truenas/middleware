--- conflicted
+++ resolved
@@ -4,11 +4,6 @@
 sys.path.append(apifolder)
 
 import contextlib
-<<<<<<< HEAD
-import threading
-import time
-=======
->>>>>>> d6e5edde
 import urllib.parse
 
 import pytest
@@ -145,34 +140,6 @@
                             with smb_connection(host=ip, share="encrypted"):
                                 pass
                         assert e.value.args[0] == ntstatus.NT_STATUS_BAD_NETWORK_NAME
-<<<<<<< HEAD
-                        # While unlocking the dataset, infinitely perform writes to test SMB share
-                        # and measure IO times
-                        io_times = []
-                        stop = threading.Event()
-                        stopped = threading.Event()
-                        fd = normal_connection.create_file("blob", "w")
-
-                        def thread():
-                            while not stop.wait(0.1):
-                                start = time.monotonic()
-                                normal_connection.write(fd, b"0" * 100000)
-                                io_times.append(time.monotonic() - start)
-                            stopped.set()
-
-                        try:
-                            threading.Thread(target=thread, daemon=True).start()
-                            unlock_dataset(encrypted, {"toggle_attachments": toggle_attachments})
-                        finally:
-                            stop.set()
-
-                        res = stopped.wait(1)
-                        assert res
-
-                        # Ensure that no service interruption occurred
-                        assert len(io_times) > 1
-                        assert max(io_times) < 0.1
-=======
 
                         conn = normal_connection.show_connection()
                         assert conn['connected'], conn
@@ -180,7 +147,6 @@
 
                         conn = normal_connection.show_connection()
                         assert conn['connected'], conn
->>>>>>> d6e5edde
 
                     if toggle_attachments:
                         # We should be able to mount encrypted share
