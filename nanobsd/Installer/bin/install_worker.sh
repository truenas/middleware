#!/bin/sh
<<<<<<< HEAD
#
# An generalized wrapper to be invoked at various stages of an installation or
# upgrade process.
#
# Written in shell for simplicity and to be runnable across multiple versions
# of software with minimal dependencies outside of the base system.
#
# Garrett Cooper, March 2012

# The base directory where all of the scripts and the payload are.
SCRIPTDIR=$(realpath "$(dirname "$0")/..")
. "$SCRIPTDIR/lib/functions.sh"

set -x

#
# Try to log output of this script.
#  try first logger,
#  if that fails try to fall back to a file,
#  if that fails then I guess stdout/stderr is as
#     good as it gets.
# 
redirect_output_to_logger()
{
	# below we can run ourselves to reset output 
	# redirection, so prevent infinite recursion
	# by using an env variable.
	if [ "x$INSTALLER_REDIRECTING" != "x" ] ; then
		return 0
	fi

	# Try to redirect everything to logger(1)
	FIFO_DIR=`mktemp -d -t instfifo`
	if [ $? != 0 ] ; then
	    echo "mktemp for fifo failed, logging to logger disabled."
	    return 1
	fi

	# if mkfifo isn't available, then try to
	# run a copy of ourself with output tee(1)'d
	# to a file
	if [ ! -x /usr/bin/mkfifo -o ! -x /usr/bin/logger ] ; then
	    if [ ! -x /usr/bin/tee ] ; then
		return 1
	    fi
	    echo "mkfifo/logger not available, using logfile"
	    export INSTALLER_REDIRECTING=TRUE
	    $0 ${1+"$@"} 2>&1 | tee $FIFO_DIR/install.log
	    exit $?
	fi

	FIFO="$FIFO_DIR/logger_fifo"
	mkfifo $FIFO
	if [ $? != 0 ] ; then
	    echo "mkfifo failed, logging to logger disabled."
	    return 1
	fi
	logger < $FIFO &
	exec 3>&1 4>&2 >$FIFO 2>&1
	return 0
}

redirect_output_to_logger

usage()
{
	cat <<EOF
usage: ${0##*/} [-D dir] [-f expr] [-m dir] stage
===============================================================================
-D dir		: destdir to compare against. Defaults to "/".

-f expr		: a find(1) compatible regular expression used for
		  blacklisting scripts that would be normally executed in the
		  current stage.

		  Good for 1. avoiding potentially problematic scripts, or
		  2. Explicitly skipping over a stage script, e.g. say you
		  specified in an upgrade that you wanted to avoid executing
		  an automatic zpool upgrade script -- and you understood the
		  consequences of doing so.

		  This option can be specified multiple times.

-m dir		: srcdir to compare against. Defaults to "$SCRIPTDIR".

"stage" can be:
		- pre-install
		- install
		- post-install

EOF
	exit 1
}

# The directory with all of the files to compare against.
BLACKLIST_EXPR=
INSTALL_DESTDIR="/"
INSTALL_SRCDIR=$SCRIPTDIR
VERBOSE=1

while getopts 'D:f:m:v' opt
do
	case "$opt" in
	D)
		if [ ! -d "$OPTARG" ]
		then
			error "Destdir specified -- $OPTARG -- does not exist"
		fi
		INSTALL_DESTDIR=$(realpath "$OPTARG")
		;;
	f)
		BLACKLIST_EXPR="$BLACKLIST_EXPR \! -and -regexp '$OPTARG'"
		;;
	m)
		if [ ! -d "$OPTARG" ]
		then
			error "Srcdir specified -- $OPTARG -- does not exist"
		fi
		INSTALL_SRCDIR=$OPTARG
		;;
	v)
		: $(( VERBOSE += 1 ))
		;;
	*)
		usage
		;;
	esac
done
shift $(( $OPTIND - 1 ))

INSTALL_DESTDIR=$(realpath "$INSTALL_DESTDIR")
INSTALL_SRCDIR=$(realpath "$INSTALL_SRCDIR")

stage=$1
cd "$SCRIPTDIR"
if [ -z "$stage" -o ! -d "$stage" -o $# -ne 1 ]
then
	usage
fi

if ! source_conf "$INSTALL_SRCDIR/etc/avatar.conf" NEW
then
	error "Could not load the avatar.conf file from the source directory ($INSTALL_SRCDIR/etc)"
fi
if ! source_conf "$INSTALL_DESTDIR/etc/avatar.conf" OLD
then
	error "Could not load the avatar.conf file from the destination directory ($INSTALL_DESTDIR/etc)"
fi

if ! stage_log=$(mktemp /tmp/install_worker.XXXXXX)
then
	exit 1
fi

ec=0
for script in $(find "$stage" -name '*.sh' $BLACKLIST_EXPR | sort)
do
	vecho "${0##*/}: INFO: sourcing $script"
	(. $script)
	saved_ec=$?
	if [ $saved_ec -ne 0 ]
	then
		ec=$saved_ec
	fi
done 2> $stage_log

# Gather all data possible and spit it out at the end.
if [ -s $stage_log ]
then
	necho "${0##*/}: $stage summary"
	cat $stage_log
fi
rm -f $stage_log
=======
>>>>>>> 56d05e8a

mydir=`dirname $0`
#set -x
gui_error_log=`mktemp -t install.gui_error_log`
verbose_log=`mktemp -t install.verboselog`
sh $mydir/install_worker2.sh ${1+"$@"} 3>$gui_error_log 2>$verbose_log
ec=$?
#if [ $ec -ne 0 ] ; then
    cat $gui_error_log 1>&2
#fi
exit $ec<|MERGE_RESOLUTION|>--- conflicted
+++ resolved
@@ -1,185 +1,9 @@
 #!/bin/sh
-<<<<<<< HEAD
-#
-# An generalized wrapper to be invoked at various stages of an installation or
-# upgrade process.
-#
-# Written in shell for simplicity and to be runnable across multiple versions
-# of software with minimal dependencies outside of the base system.
-#
-# Garrett Cooper, March 2012
-
-# The base directory where all of the scripts and the payload are.
-SCRIPTDIR=$(realpath "$(dirname "$0")/..")
-. "$SCRIPTDIR/lib/functions.sh"
-
-set -x
-
-#
-# Try to log output of this script.
-#  try first logger,
-#  if that fails try to fall back to a file,
-#  if that fails then I guess stdout/stderr is as
-#     good as it gets.
-# 
-redirect_output_to_logger()
-{
-	# below we can run ourselves to reset output 
-	# redirection, so prevent infinite recursion
-	# by using an env variable.
-	if [ "x$INSTALLER_REDIRECTING" != "x" ] ; then
-		return 0
-	fi
-
-	# Try to redirect everything to logger(1)
-	FIFO_DIR=`mktemp -d -t instfifo`
-	if [ $? != 0 ] ; then
-	    echo "mktemp for fifo failed, logging to logger disabled."
-	    return 1
-	fi
-
-	# if mkfifo isn't available, then try to
-	# run a copy of ourself with output tee(1)'d
-	# to a file
-	if [ ! -x /usr/bin/mkfifo -o ! -x /usr/bin/logger ] ; then
-	    if [ ! -x /usr/bin/tee ] ; then
-		return 1
-	    fi
-	    echo "mkfifo/logger not available, using logfile"
-	    export INSTALLER_REDIRECTING=TRUE
-	    $0 ${1+"$@"} 2>&1 | tee $FIFO_DIR/install.log
-	    exit $?
-	fi
-
-	FIFO="$FIFO_DIR/logger_fifo"
-	mkfifo $FIFO
-	if [ $? != 0 ] ; then
-	    echo "mkfifo failed, logging to logger disabled."
-	    return 1
-	fi
-	logger < $FIFO &
-	exec 3>&1 4>&2 >$FIFO 2>&1
-	return 0
-}
-
-redirect_output_to_logger
-
-usage()
-{
-	cat <<EOF
-usage: ${0##*/} [-D dir] [-f expr] [-m dir] stage
-===============================================================================
--D dir		: destdir to compare against. Defaults to "/".
-
--f expr		: a find(1) compatible regular expression used for
-		  blacklisting scripts that would be normally executed in the
-		  current stage.
-
-		  Good for 1. avoiding potentially problematic scripts, or
-		  2. Explicitly skipping over a stage script, e.g. say you
-		  specified in an upgrade that you wanted to avoid executing
-		  an automatic zpool upgrade script -- and you understood the
-		  consequences of doing so.
-
-		  This option can be specified multiple times.
-
--m dir		: srcdir to compare against. Defaults to "$SCRIPTDIR".
-
-"stage" can be:
-		- pre-install
-		- install
-		- post-install
-
-EOF
-	exit 1
-}
-
-# The directory with all of the files to compare against.
-BLACKLIST_EXPR=
-INSTALL_DESTDIR="/"
-INSTALL_SRCDIR=$SCRIPTDIR
-VERBOSE=1
-
-while getopts 'D:f:m:v' opt
-do
-	case "$opt" in
-	D)
-		if [ ! -d "$OPTARG" ]
-		then
-			error "Destdir specified -- $OPTARG -- does not exist"
-		fi
-		INSTALL_DESTDIR=$(realpath "$OPTARG")
-		;;
-	f)
-		BLACKLIST_EXPR="$BLACKLIST_EXPR \! -and -regexp '$OPTARG'"
-		;;
-	m)
-		if [ ! -d "$OPTARG" ]
-		then
-			error "Srcdir specified -- $OPTARG -- does not exist"
-		fi
-		INSTALL_SRCDIR=$OPTARG
-		;;
-	v)
-		: $(( VERBOSE += 1 ))
-		;;
-	*)
-		usage
-		;;
-	esac
-done
-shift $(( $OPTIND - 1 ))
-
-INSTALL_DESTDIR=$(realpath "$INSTALL_DESTDIR")
-INSTALL_SRCDIR=$(realpath "$INSTALL_SRCDIR")
-
-stage=$1
-cd "$SCRIPTDIR"
-if [ -z "$stage" -o ! -d "$stage" -o $# -ne 1 ]
-then
-	usage
-fi
-
-if ! source_conf "$INSTALL_SRCDIR/etc/avatar.conf" NEW
-then
-	error "Could not load the avatar.conf file from the source directory ($INSTALL_SRCDIR/etc)"
-fi
-if ! source_conf "$INSTALL_DESTDIR/etc/avatar.conf" OLD
-then
-	error "Could not load the avatar.conf file from the destination directory ($INSTALL_DESTDIR/etc)"
-fi
-
-if ! stage_log=$(mktemp /tmp/install_worker.XXXXXX)
-then
-	exit 1
-fi
-
-ec=0
-for script in $(find "$stage" -name '*.sh' $BLACKLIST_EXPR | sort)
-do
-	vecho "${0##*/}: INFO: sourcing $script"
-	(. $script)
-	saved_ec=$?
-	if [ $saved_ec -ne 0 ]
-	then
-		ec=$saved_ec
-	fi
-done 2> $stage_log
-
-# Gather all data possible and spit it out at the end.
-if [ -s $stage_log ]
-then
-	necho "${0##*/}: $stage summary"
-	cat $stage_log
-fi
-rm -f $stage_log
-=======
->>>>>>> 56d05e8a
 
 mydir=`dirname $0`
 #set -x
-gui_error_log=`mktemp -t install.gui_error_log`
-verbose_log=`mktemp -t install.verboselog`
+gui_error_log=`mktemp -t /tmp/install.gui_error_log`
+verbose_log=`mktemp -t /tmp/install.verboselog`
 sh $mydir/install_worker2.sh ${1+"$@"} 3>$gui_error_log 2>$verbose_log
 ec=$?
 #if [ $ec -ne 0 ] ; then
