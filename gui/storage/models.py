--- conflicted
+++ resolved
@@ -254,11 +254,7 @@
             # No system dataset on the pool being destroyed
             pass
         else:
-<<<<<<< HEAD
-            syspool.adv_system_pool=""
-=======
             syspool.adv_system_pool = ""
->>>>>>> ca63d07c
             syspool.save()
             # If we are using the syslog dataset kick syslog.
             syslog = Advanced.objects.all()[0]
@@ -849,11 +845,7 @@
         verbose_name=_("Enabled"),
         help_text=_(
             "Disabling will not stop any replications which are in progress. "),
-<<<<<<< HEAD
     ) 
-=======
-    )
->>>>>>> ca63d07c
     repl_filesystem = models.CharField(
         max_length=150,
         verbose_name=_("Volume/Dataset"),
