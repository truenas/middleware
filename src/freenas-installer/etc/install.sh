--- conflicted
+++ resolved
@@ -273,13 +273,8 @@
 - You can't use ${_disks} for sharing data.
 
 NOTE:
-<<<<<<< HEAD
-- Installing on a SSD is preferred to installing on 
-  flash media.
-=======
 - Installing on SATA, SAS, or NVMe flash media is recommended.
   USB flash sticks are discouraged.
->>>>>>> c32e9f91
 
 Proceed with the ${_type}?
 EOD
