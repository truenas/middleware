--- conflicted
+++ resolved
@@ -33,7 +33,8 @@
 from resources import Resource
 from dispatcher.rpc import RpcException, description, accepts, private
 from dispatcher.rpc import SchemaHelper as h
-<<<<<<< HEAD
+from datastore.config import ConfigNode
+from lib.system import system, SubprocessException
 from fnutils import template
 
 
@@ -47,10 +48,6 @@
         '{vt}'
     ]
 }
-=======
-from datastore.config import ConfigNode
-from lib.system import system, SubprocessException
->>>>>>> 25a31d93
 
 
 @description("Provides info about available services and their state")
@@ -189,18 +186,9 @@
         return ['system']
 
     def run(self, service, updated_fields):
-<<<<<<< HEAD
-        service_def = self.datastore.get_one('service-definitions', ('name', '=', service))
-        for k, v in updated_fields.items():
-            if k not in service_def['settings'].keys():
-                raise TaskException(errno.EINVAL, 'Invalid setting {0}'.format(k))
-
-            self.configstore.set(k, v)
-=======
         service_def = self.datastore.get_one('service_definitions', ('name', '=', service))
         node = ConfigNode('service.{0}'.format(service), self.dispatcher.configstore)
         node.update(updated_fields)
->>>>>>> 25a31d93
 
         self.dispatcher.dispatch_event('service.changed', {
             'operation': 'update',
