#
# NSLCD.CONF(5)		The configuration file for LDAP nameservice daemon 
# $FreeBSD$
#

<<<<<<< HEAD
<%
        ldap = middleware.call_sync('datastore.config', 'directoryservice.LDAP')
        if ldap:
            capath = None
            if ldap['ldap_certificate']:
                cert = middleware.call_sync('certificateauthority.query', [('id', '=', ldap['ldap_certificate']['id'])], {'get': True})
=======
        ldap = safe_call('datastore.query', 'directoryservice.LDAP')
        if ldap and ldap[0]:
            ldap = ldap[0]
            certpath = None
            if ldap['ldap_certificate']:
                cert = safe_call('certificate.query', [('id', '=', ldap['ldap_certificate']['id'])], {'get': True})
>>>>>>> 95cb0463
                if cert:
                    certpath = cert['certificate_path']
        else:
            ldap = None

        ldap_enabled = ldap['ldap_enable']

        ldap_uri = "%s://%s" % ("ldaps" if ldap['ldap_ssl'] == "on" else "ldap", ldap['ldap_hostname'])

%>
<<<<<<< HEAD
% if ldap_enabled:
    uri 	${ldap_uri}
    base 	${ldap['ldap_basedn']}
  % if ldap['ldap_ssl'] in ('start_tls', 'on'):
    ssl 	${ldap['ldap_ssl']}
    % if capath:
    tls_cacert 	${capath}
=======
% if ldap_enabled and ldap:
uri ${ldap_uri}
base ${ldap['ldap_basedn']}
    % if ldap['ldap_ssl'] in ('start_tls', 'on'):
ssl ${ldap['ldap_ssl']}
        % if certpath:
tls_cacert ${certpath}
        % endif
tls_reqcert allow
    % endif
scope sub
timelimit 30
bind_timelimit 30
map passwd loginShell /bin/sh
    % if ldap['ldap_auxiliary_parameters']:
${ldap['ldap_auxiliary_parameters']}
>>>>>>> 95cb0463
    % endif
    tls_reqcert allow
  % endif
  % if ldap['ldap_binddn'] and ldap['ldap_bindpw']:
    binddn 	${ldap['ldap_binddn']}
    bindpw 	${ldap['ldap_bindpw']}
  % endif
  % if ldap['ldap_kerberos_principal'] and ldap['ldap_kerberos_realm']:
    sasl_mech 	GSSAPI
    sasl_realm ${ldap['ldap_kerberos_realm']}
  % endif
    scope 	sub
    timelimit 	30
    bind_timelimit 30
    map passwd loginShell /bin/sh
  % if ldap['ldap_auxiliary_parameters']:
    ${ldap['ldap_auxiliary_parameters']}
  % endif
% endif<|MERGE_RESOLUTION|>--- conflicted
+++ resolved
@@ -2,22 +2,12 @@
 # NSLCD.CONF(5)		The configuration file for LDAP nameservice daemon 
 # $FreeBSD$
 #
-
-<<<<<<< HEAD
 <%
         ldap = middleware.call_sync('datastore.config', 'directoryservice.LDAP')
         if ldap:
-            capath = None
-            if ldap['ldap_certificate']:
-                cert = middleware.call_sync('certificateauthority.query', [('id', '=', ldap['ldap_certificate']['id'])], {'get': True})
-=======
-        ldap = safe_call('datastore.query', 'directoryservice.LDAP')
-        if ldap and ldap[0]:
-            ldap = ldap[0]
             certpath = None
             if ldap['ldap_certificate']:
-                cert = safe_call('certificate.query', [('id', '=', ldap['ldap_certificate']['id'])], {'get': True})
->>>>>>> 95cb0463
+                cert = middleware.call_sync('certificate.query', [('id', '=', ldap['ldap_certificate']['id'])], {'get': True})
                 if cert:
                     certpath = cert['certificate_path']
         else:
@@ -28,32 +18,13 @@
         ldap_uri = "%s://%s" % ("ldaps" if ldap['ldap_ssl'] == "on" else "ldap", ldap['ldap_hostname'])
 
 %>
-<<<<<<< HEAD
 % if ldap_enabled:
     uri 	${ldap_uri}
     base 	${ldap['ldap_basedn']}
   % if ldap['ldap_ssl'] in ('start_tls', 'on'):
     ssl 	${ldap['ldap_ssl']}
-    % if capath:
-    tls_cacert 	${capath}
-=======
-% if ldap_enabled and ldap:
-uri ${ldap_uri}
-base ${ldap['ldap_basedn']}
-    % if ldap['ldap_ssl'] in ('start_tls', 'on'):
-ssl ${ldap['ldap_ssl']}
-        % if certpath:
-tls_cacert ${certpath}
-        % endif
-tls_reqcert allow
-    % endif
-scope sub
-timelimit 30
-bind_timelimit 30
-map passwd loginShell /bin/sh
-    % if ldap['ldap_auxiliary_parameters']:
-${ldap['ldap_auxiliary_parameters']}
->>>>>>> 95cb0463
+    % if certpath:
+    tls_cacert 	${certpath}
     % endif
     tls_reqcert allow
   % endif
