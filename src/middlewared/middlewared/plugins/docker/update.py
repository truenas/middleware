import errno
import os
import subprocess

<<<<<<< HEAD
from urllib.parse import urlparse

import middlewared.sqlalchemy as sa
=======
from truenas_pylibvirt.utils.gpu import get_gpus
>>>>>>> f8bf3b95

import middlewared.sqlalchemy as sa
from middlewared.api import api_method
from middlewared.api.current import (
    DockerEntry, DockerStatusArgs, DockerStatusResult, DockerUpdateArgs, DockerUpdateResult, DockerNvidiaPresentArgs,
    DockerNvidiaPresentResult,
)
from middlewared.service import CallError, ConfigService, ValidationErrors, job, private
from middlewared.utils.zfs import query_imported_fast_impl
from middlewared.plugins.zfs.utils import get_encryption_info

from .state_utils import Status
from .utils import applications_ds_name
from .validation_utils import validate_address_pools


class DockerModel(sa.Model):
    __tablename__ = 'services_docker'

    id = sa.Column(sa.Integer(), primary_key=True)
    pool = sa.Column(sa.String(255), default=None, nullable=True)
    enable_image_updates = sa.Column(sa.Boolean(), default=True)
    nvidia = sa.Column(sa.Boolean(), default=False)
    cidr_v6 = sa.Column(sa.String(), default='fdd0::/64', nullable=False)
    address_pools = sa.Column(sa.JSON(list), default=[
        {'base': '172.17.0.0/12', 'size': 24},
        {'base': 'fdd0::/48', 'size': 64},
    ])
    registry_mirrors = sa.Column(sa.JSON(list), default=[])


class DockerService(ConfigService):

    class Config:
        datastore = 'services.docker'
        datastore_extend = 'docker.config_extend'
        cli_namespace = 'app.docker'
        role_prefix = 'DOCKER'
        entry = DockerEntry

    @private
    async def config_extend(self, data):
        data['dataset'] = applications_ds_name(data['pool']) if data.get('pool') else None
        return data

    @private
    async def license_active(self):
        can_run_apps = True
        if await self.middleware.call('system.is_ha_capable'):
            license_ = await self.middleware.call('system.license')
            can_run_apps = license_ is not None and 'JAILS' in license_['features']

        return can_run_apps

    @private
    async def validate_data(self, old_config, config, schema='docker_update'):
        verrors = ValidationErrors()

        if config['pool'] and not await self.license_active():
            verrors.add(
                f'{schema}.pool',
                'System is not licensed to use Applications'
            )

        if config['pool'] and not await self.middleware.run_in_thread(query_imported_fast_impl, [config['pool']]):
            verrors.add(f'{schema}.pool', 'Pool not found.')

        if config['address_pools'] != old_config['address_pools']:
            validate_address_pools(
                await self.middleware.call('interface.ip_in_use', {'static': True}), config['address_pools']
            )

        # Validate registry mirrors
        seen_registries = set()
        for idx, registry in enumerate(config.get('registry_mirrors', [])):
            if registry['url'] in seen_registries:
                verrors.add(
                    f'{schema}.registry_mirrors.{idx}',
                    f'Duplicate registry mirror: {registry["url"]}'
                )
            if urlparse(registry['url']).scheme == 'http' and not registry.get('insecure'):
                verrors.add(
                    f'{schema}.registry_mirrors.{idx}',
                    'Registry mirror URL that starts with "http://" must be marked as insecure.'
                )
            seen_registries.add(registry['url'])

        if config.pop('migrate_applications', False):
            if config['pool'] == old_config['pool']:
                verrors.add(
                    f'{schema}.migrate_applications',
                    'Migration of applications dataset only happens when a new pool is configured.'
                )
            elif not old_config['pool']:
                verrors.add(
                    f'{schema}.migrate_applications',
                    'A pool must have been configured previously for ix-apps dataset migration.'
                )
            else:
                if await self.middleware.call(
                    'zfs.resource.query_impl',
                    {'paths': [applications_ds_name(config['pool'])], 'properties': None}
                ):
                    verrors.add(
                        f'{schema}.migrate_applications',
                        f'Migration of {applications_ds_name(old_config["pool"])!r} to {config["pool"]!r} not '
                        f'possible as {applications_ds_name(config["pool"])} already exists.'
                    )

                ix_apps_ds = await self.middleware.call(
                    'zfs.resource.query_impl',
                    {
                        'paths': [applications_ds_name(old_config['pool'])],
                        'properties': ['encryption']
                    }
                )
                if not ix_apps_ds:
                    # Edge case but handled just to be sure
                    verrors.add(
                        f'{schema}.migrate_applications',
                        f'{applications_ds_name(old_config["pool"])!r} does not exist, migration not possible.'
                    )
                elif get_encryption_info(ix_apps_ds[0]['properties']).encrypted:
                    # This should never happen but better be safe with extra validation
                    verrors.add(
                        f'{schema}.migrate_applications',
                        f'{ix_apps_ds[0]["name"]!r} is encrypted which is not a supported configuration'
                    )

                # Now let's add some validation for destination
                destination_root_ds = await self.middleware.call(
                    'zfs.resource.query_impl',
                    {'paths': [config['pool']], 'properties': ['encryption']}
                )
                enc = get_encryption_info(destination_root_ds[0]['properties'])
                if enc.encrypted:
                    if enc.encryption_type == 'passphrase':
                        verrors.add(
                            f'{schema}.migrate_applications',
                            f'{ix_apps_ds[0]["name"]!r} can only be migrated to a destination pool '
                            'which is "KEY" encrypted.'
                        )
                    elif enc.locked:
                        verrors.add(
                            f'{schema}.migrate_applications',
                            f'Migration not possible as {config["pool"]!r} is locked'
                        )
                    if not await self.middleware.call(
                        'datastore.query', 'storage.encrypteddataset', [['name', '=', config['pool']]]
                    ):
                        verrors.add(
                            f'{schema}.migrate_applications',
                            f'Migration not possible as system does not has encryption key for {config["pool"]!r} '
                            'stored'
                        )

        verrors.check()

    @api_method(DockerUpdateArgs, DockerUpdateResult, audit='Docker: Updating Configurations')
    @job(lock='docker_update')
    async def do_update(self, job, data):
        """
        Update Docker service configuration.
        """
        old_config = await self.config()
        old_config.pop('dataset')
        config = old_config.copy()
        config.update(data)
        config['cidr_v6'] = str(config['cidr_v6'])
        migrate_apps = config.get('migrate_applications', False)

        await self.validate_data(old_config, config)

        if migrate_apps:
            await self.middleware.call('docker.migrate_ix_apps_dataset', job, config, old_config, {})
            return

        if old_config != config:
            address_pools_changed = any(config[k] != old_config[k] for k in ('address_pools', 'cidr_v6'))
            pool_changed = config['pool'] != old_config['pool']
            registry_mirrors_changed = config.get('registry_mirrors', []) != old_config.get('registry_mirrors', [])
            if pool_changed:
                # We want to clear upgrade alerts for apps at this point
                await self.middleware.call('app.clear_upgrade_alerts_for_all')
                # We want to stop all apps if pool attr has changed because docker on stopping service
                # does not result in clean umount of ix-apps dataset if we have 20+ running apps
                job.set_progress(15, 'Stopping Apps')
                apps = await self.middleware.call('app.query', [['state', '!=', 'STOPPED']])
                batch_size = 10
                # Let's do this in batches to avoid creating lots of tasks at once
                for i in range(0, len(apps), batch_size):
                    await (await self.middleware.call(
                        'core.bulk', 'app.stop', [[app['name']] for app in apps[i:i + batch_size]]
                    )).wait()

            nvidia_changed = old_config['nvidia'] != config['nvidia']

            if pool_changed or address_pools_changed or nvidia_changed or registry_mirrors_changed:
                job.set_progress(20, 'Stopping Docker service')
                try:
                    await (await self.middleware.call('service.control', 'STOP', 'docker')).wait(raise_error=True)
                except Exception as e:
                    raise CallError(f'Failed to stop docker service: {e}')

                catalog_sync_job = None
                try:
                    catalog_sync_job = await self.middleware.call('docker.fs_manage.umount')
                except CallError as e:
                    # We handle this specially, if for whatever reason ix-apps dataset is not there,
                    # we don't make it fatal to change pools etc - however if some dataset other then
                    # boot pool is mounted at ix-apps dir, then we will error out as it's a problem
                    # and needs to be fixed before we can proceed
                    if e.errno != errno.ENOENT or await self.middleware.call('docker.fs_manage.ix_apps_is_mounted'):
                        raise
                finally:
                    if catalog_sync_job:
                        await catalog_sync_job.wait()

                await self.middleware.call('docker.state.set_status', Status.UNCONFIGURED.value)

            await self.middleware.call('datastore.update', self._config.datastore, old_config['id'], config)

            if nvidia_changed:
                await self.middleware.call('docker.configure_nvidia')

            if pool_changed:
                job.set_progress(60, 'Applying requested configuration')
                await self.middleware.call('docker.setup.status_change')
                if config['pool']:
                    # So we for example here had null before and now we set it to some pool
                    # we will like to make sure that collective app config / metadata files
                    # exist so that operations like backup work as desired
                    await self.middleware.call('app.metadata.generate')
            elif config['pool'] and (address_pools_changed or nvidia_changed or registry_mirrors_changed):
                job.set_progress(60, 'Starting docker')
                catalog_sync_job = await self.middleware.call('docker.fs_manage.mount')
                if catalog_sync_job:
                    await catalog_sync_job.wait()

                await (await self.middleware.call('service.control', 'START', 'docker')).wait(raise_error=True)

            if config['pool'] and address_pools_changed:
                job.set_progress(95, 'Initiating redeployment of applications to apply new address pools changes')
                await self.middleware.call(
                    'core.bulk', 'app.redeploy', [
                        [app['name']] for app in await self.middleware.call('app.query', [['state', '!=', 'STOPPED']])
                    ]
                )

        job.set_progress(100, 'Requested configuration applied')
        return await self.config()

    @api_method(DockerStatusArgs, DockerStatusResult, roles=['DOCKER_READ'])
    async def status(self):
        """
        Returns the status of the docker service.
        """
        return await self.middleware.call('docker.state.get_status_dict')

    @api_method(DockerNvidiaPresentArgs, DockerNvidiaPresentResult, roles=['DOCKER_READ'])
    def nvidia_present(self):
        adv_config = self.middleware.call_sync("system.advanced.config")

        for gpu in get_gpus():
            if gpu["addr"]["pci_slot"] in adv_config["isolated_gpu_pci_ids"]:
                continue

            if gpu["vendor"] == "NVIDIA":
                return True

        return False

    @private
    def configure_nvidia(self):
        config = self.middleware.call_sync('docker.config')
        nvidia_sysext_path = '/run/extensions/nvidia.raw'
        if config['nvidia'] and not os.path.exists(nvidia_sysext_path):
            os.makedirs('/run/extensions', exist_ok=True)
            os.symlink('/usr/share/truenas/sysext-extensions/nvidia.raw', nvidia_sysext_path)
            refresh = True
        elif not config['nvidia'] and os.path.exists(nvidia_sysext_path):
            os.unlink(nvidia_sysext_path)
            refresh = True
        else:
            refresh = False

        if refresh:
            subprocess.run(['systemd-sysext', 'refresh'], capture_output=True, check=True, text=True)
            subprocess.run(['ldconfig'], capture_output=True, check=True, text=True)

        if config['nvidia']:
            cp = subprocess.run(
                ['modprobe', '-a', 'nvidia', 'nvidia_drm', 'nvidia_modeset'],
                capture_output=True,
                text=True
            )
            if cp.returncode != 0:
                self.logger.error('Error loading nvidia driver: %s', cp.stderr)


async def setup(middleware):
    try:
        await middleware.call('docker.configure_nvidia')
    except Exception:
        middleware.logger.error('Unhandled exception configuring nvidia', exc_info=True)<|MERGE_RESOLUTION|>--- conflicted
+++ resolved
@@ -2,13 +2,8 @@
 import os
 import subprocess
 
-<<<<<<< HEAD
 from urllib.parse import urlparse
-
-import middlewared.sqlalchemy as sa
-=======
 from truenas_pylibvirt.utils.gpu import get_gpus
->>>>>>> f8bf3b95
 
 import middlewared.sqlalchemy as sa
 from middlewared.api import api_method
