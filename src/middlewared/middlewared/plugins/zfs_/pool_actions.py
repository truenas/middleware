import errno
import libzfs
import subprocess
import functools

<<<<<<< HEAD
from middlewared.plugins.boot import BOOT_POOL_NAME_VALID
from middlewared.service import CallError, Service
from middlewared.service_exception import ValidationError
=======
from middlewared.schema import accepts, Bool, Dict, Str
from middlewared.service import CallError, Service
from middlewared.utils import BOOT_POOL_NAME_VALID
>>>>>>> fd737500

from .pool_utils import find_vdev, SEARCH_PATHS


class ZFSPoolService(Service):

    class Config:
        namespace = 'zfs.pool'
        private = True
        process_pool = True

    @functools.cache
    def get_search_paths(self):
        if self.middleware.call_sync('system.is_ha_capable'):
            # HA capable hardware which means we _ALWAYS_ expect
            # the zpool to have been created with disks that have
            # been formatted with gpt type labels on them
            return ['/dev/disk/by-partuuid']
        return SEARCH_PATHS

    def is_upgraded(self, pool_name):
        enabled = (libzfs.FeatureState.ENABLED, libzfs.FeatureState.ACTIVE)
        with libzfs.ZFS() as zfs:
            try:
                pool = zfs.get(pool_name)
            except libzfs.ZFSException:
                raise CallError(f'{pool_name!r} not found', errno.ENOENT)

            return all((i.state in enabled for i in pool.features))

    def upgrade(self, pool: str):
        if not pool:
            raise ValidationError('pool', 'name of pool required')

        try:
            with libzfs.ZFS() as zfs:
                zfs.get(pool).upgrade()
        except libzfs.ZFSException as e:
            raise CallError(str(e))

    def export(self, name: str, options: dict | None = None):
        try:
            with libzfs.ZFS() as zfs:
                # FIXME: force not yet implemented
                pool = zfs.get(name)
                zfs.export_pool(pool)
        except libzfs.ZFSException as e:
            raise CallError(str(e))

    def get_devices(self, name: str):
        try:
            with libzfs.ZFS() as zfs:
                return [i.replace('/dev/', '') for i in zfs.get(name).disks]
        except libzfs.ZFSException as e:
            raise CallError(str(e), errno.ENOENT)

    def __zfs_vdev_operation(self, name, label, op, *args):
        try:
            with libzfs.ZFS() as zfs:
                pool = zfs.get(name)
                target = find_vdev(pool, label)
                if target is None:
                    raise CallError(f'Failed to find vdev for {label}', errno.EINVAL)
                op(target, *args)
        except libzfs.ZFSException as e:
            raise CallError(str(e), e.code)

    def detach(self, name: str, label: str, options: dict | None = None):
        """Detach device `label` from the pool `pool`."""
        if options is None:
            options = dict()
        options.setdefault('clear_label', False)
        self.detach_remove_impl('detach', name, label, options)

    def detach_remove_impl(self, op, name, label, options):
        def impl(target):
            getattr(target, op)()
            if options['clear_label']:
                self.clear_label(target.path)
        self.__zfs_vdev_operation(name, label, impl)

    def clear_label(self, device: str):
        """Clear label from `device`."""
        try:
            libzfs.clear_label(device)
        except (libzfs.ZFSException, OSError) as e:
            raise CallError(str(e))

    def offline(self, name: str, label: str):
        """
        Offline device `label` from the pool `pool`.
        """
        self.__zfs_vdev_operation(name, label, lambda target: target.offline())

    def online(self, name: str, label: str, expand: bool = False):
        """
        Online device `label` from the pool `pool`.
        """
        self.__zfs_vdev_operation(name, label, lambda target, *args: target.online(*args), expand)

    def remove(self, name: str, label: str, options: dict | None = None):
        """
        Remove device `label` from the pool `pool`.
        """
        if options is None:
            options = dict()
        options.setdefault('clear_label', False)
        self.detach_remove_impl('remove', name, label, options)

    def replace(self, name: str, label: str, dev: str):
        """
        Replace device `label` with `dev` in pool `name`.
        """
        try:
            with libzfs.ZFS() as zfs:
                pool = zfs.get(name)
                target = find_vdev(pool, label)
                if target is None:
                    raise CallError(f'Failed to find vdev for {label!r}', errno.EINVAL)

                newvdev = libzfs.ZFSVdev(zfs, 'disk')
                newvdev.path = f'/dev/{dev}'
                # FIXME: Replace using old path is not working for some reason
                # Lets use guid for now.
                target.path = str(target.guid)
                target.replace(newvdev)
        except libzfs.ZFSException as e:
            raise CallError(str(e), e.code)

    def scrub_action(self, name: str, action: str = 'START'):
        """Start/Stop/Pause a scrub on pool `name`."""
        allowed_acts = ('START', 'STOP', 'PAUSE')
        if action not in allowed_acts:
            raise ValidationError('action', f'action must be one of {",".join(allowed_acts)}')

        if action != 'PAUSE':
            try:
                with libzfs.ZFS() as zfs:
                    pool = zfs.get(name)

                    if action == 'START':
                        running_scrubs = len([
                            pool for pool in zfs.pools
                            if pool.scrub.state == libzfs.ScanState.SCANNING
                        ])
                        if running_scrubs >= 10:
                            raise CallError(
                                f'{running_scrubs} scrubs are already running. Running too many scrubs simultaneously '
                                'will result in an unresponsive system. Refusing to start scrub.'
                            )

                        pool.start_scrub()
                    else:
                        pool.stop_scrub()
            except libzfs.ZFSException as e:
                raise CallError(str(e), e.code)
        else:
            proc = subprocess.Popen(
                f'zpool scrub -p {name}'.split(' '),
                stdout=subprocess.PIPE, stderr=subprocess.PIPE
            )
            proc.communicate()

            if proc.returncode != 0:
                raise CallError('Unable to pause scrubbing')

    def scrub_state(self, name):
        with libzfs.ZFS() as zfs:
            return zfs.get(name).scrub.asdict()

    def expand_state(self, name):
        with libzfs.ZFS() as zfs:
            return zfs.get(name).expand.asdict()

    def find_import(self):
        sp = self.get_search_paths()
        with libzfs.ZFS() as zfs:
            return [i.asdict() for i in zfs.find_import(search_paths=sp)]

    def import_pool(
        self,
        name_or_guid: str,
        properties: dict,
        any_host: bool = True,
        cachefile: str | None = None,
        new_name: str | None = None,
        import_options: dict | None = None
    ):
        if import_options is None:
            import_options = dict()
        import_options.setdefault('missing_log', False)

        with libzfs.ZFS() as zfs:
            found = None
            sp = self.get_search_paths()
            try:
                for pool in zfs.find_import(cachefile=cachefile, search_paths=sp):
                    if pool.name == name_or_guid or str(pool.guid) == name_or_guid:
                        found = pool
                        break
            except libzfs.ZFSInvalidCachefileException:
                raise CallError('Invalid or missing cachefile', errno.ENOENT)
            except libzfs.ZFSException as e:
                code = errno.ENOENT if e.code == libzfs.Error.NOENT.value else e.code
                raise CallError(str(e), code)
            else:
                if found is None:
                    raise CallError(f'Pool {name_or_guid} not found.', errno.ENOENT)

            missing_log = import_options['missing_log']
            pool_name = new_name or found.name
            try:
                zfs.import_pool(found, pool_name, properties, missing_log=missing_log, any_host=any_host)
            except libzfs.ZFSException as e:
                # We only log if some datasets failed to mount after pool import
                if e.code != libzfs.Error.MOUNTFAILED:
                    raise CallError(f'Failed to import {pool_name!r} pool: {e}', e.code)
                else:
                    self.logger.error(
                        'Failed to mount datasets after importing "%s" pool: %s', name_or_guid, str(e), exc_info=True
                    )

    def ddt_prefetch(self, pool_name):
        with libzfs.ZFS() as zfs:
            try:
                zfs.get(pool_name).ddt_prefetch()
            except libzfs.ZFSException as e:
                raise CallError(str(e), e.code)

    def ddt_prefetch_pools(self):
        # We have this method so to avoid making excessive calls to process pool service
        for pool_info in (self.middleware.call_sync('zfs.pool.query_imported_fast')).values():
            if pool_info['name'] in BOOT_POOL_NAME_VALID:
                continue

            try:
                self.middleware.logger.info('Prefetching ddt table of %r pool', pool_info['name'])
                self.ddt_prefetch(pool_info['name'])
            except CallError as e:
                self.logger.error('Failed to prefetch DDT for pool %r: %s', pool_info['name'], e)

    def ddt_prune(self, options):
        if options['percentage'] and options['days']:
            raise CallError('Percentage or days must be provided, not both')
        if options['percentage'] is None and options['days'] is None:
            raise CallError('Percentage or days must be provided')

        try:
            with libzfs.ZFS() as zfs:
                zfs.get(options['pool_name']).ddt_prune(percentage=options['percentage'], days=options['days'])
        except libzfs.ZFSException as e:
            raise CallError(str(e), e.code)

    def find_not_online(self, pool: str):
        pool = self.middleware.call_sync('zfs.pool.query', [['id', '=', pool]], {'get': True})

        unavails = []
        for nodes in pool['groups'].values():
            for node in nodes:
                unavails.extend(self.__find_not_online(node))
        return unavails

    def __find_not_online(self, node):
        if len(node['children']) == 0 and node['status'] not in ('ONLINE', 'AVAIL'):
            return [node]

        unavails = []
        for child in node['children']:
            unavails.extend(self.__find_not_online(child))
        return unavails

    def get_vdev(self, name, vname):
        try:
            with libzfs.ZFS() as zfs:
                pool = zfs.get(name)
                vdev = find_vdev(pool, vname)
                if not vdev:
                    raise CallError(f'{vname} not found in {name}', errno.ENOENT)
                return vdev.asdict()
        except libzfs.ZFSException as e:
            raise CallError(str(e))<|MERGE_RESOLUTION|>--- conflicted
+++ resolved
@@ -3,16 +3,9 @@
 import subprocess
 import functools
 
-<<<<<<< HEAD
-from middlewared.plugins.boot import BOOT_POOL_NAME_VALID
 from middlewared.service import CallError, Service
 from middlewared.service_exception import ValidationError
-=======
-from middlewared.schema import accepts, Bool, Dict, Str
-from middlewared.service import CallError, Service
 from middlewared.utils import BOOT_POOL_NAME_VALID
->>>>>>> fd737500
-
 from .pool_utils import find_vdev, SEARCH_PATHS
 
 
