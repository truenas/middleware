<<<<<<< HEAD
# Copyright (c) 2023 - iXsystems Inc.
#
# Licensed under the terms of the TrueNAS Enterprise License Agreement
# See the file COPYING.IX for complete terms and conditions

import pathlib

from pyudev import Context

=======
>>>>>>> 6b7d882b
from libsg3.ses import EnclosureDevice
from middlewared.schema import accepts, Dict, Str, Int
from middlewared.service import Service, filterable
from middlewared.service_exception import MatchNotFound, ValidationError
from middlewared.utils import filter_list

from .map2 import combine_enclosures
from .nvme2 import map_nvme
from .r30_drive_identify import set_slot_status as r30_set_slot_status
from .fseries_drive_identify import set_slot_status as fseries_set_slot_status
from .ses_enclosures2 import get_ses_enclosures


class Enclosure2Service(Service):

    class Config:
        cli_namespace = 'storage.enclosure2'
        private = True

    def get_ses_enclosures(self, dmi=None):
        """This generates the "raw" list of enclosures detected on the system. It
        serves as the "entry" point to "enclosure2.query" and is foundational in
        how all of the structuring of the final data object is returned.

        We use pyudev to enumerate enclosure type devices using a socket to the
        udev database. While we're at it, we also add some useful keys to the
        object (/dev/bsg, /dev/sg, and dmi). Then we use SCSI commands (issued
        directly to the enclosure) to generate an object of all elements and the
        information associated to each element.

        It's _VERY_ important to understand that the "dmi" key is the hingepoint for
        identifying what platform we're on. This is SMBIOS data and is burned into
        the motherboard before we ship to our customers. This is also how we map the
        enclosure's array device slots (disk drives) to a human friendly format.

        The `Enclosure` class is where all the magic happens wrt to taking in all the
        raw data and formatting it into a structured object that will be consumed by
        the webUI team as well as on the backend (alerts, drive identifiction, etc).
        """
        if dmi is None:
            dmi = self.middleware.call_sync('system.dmidecode_info')['system-product-name']
        return get_ses_enclosures(dmi)

    def map_nvme(self, dmi=None):
        """This method serves as an endpoint to easily be able to test
        the nvme mapping logic specifically without having to call enclosure2.query
        which includes the head-unit and all attached JBODs.
        """
        if dmi is None:
            dmi = self.middleware.call_sync('system.dmidecode_info')['system-product-name']
        return map_nvme(dmi)

    def get_original_disk_slot(self, slot, enc_info):
        """Get the original slot based on the `slot` passed to us via the end-user.
        NOTE: Most drives original slot will match their "mapped" slot because there
        is no need to map them. We always include an "original" slot key for all
        enclosures as to keep this for loop as simple as possible and it also allows
        more flexbiility when we do get an enclosure that maps drives differently.
        (i.e. the ES102G2 is a prime example of this (enumerates drives at 1 instead of 0))
        """
        sgdev = origslot = None
        for encslot, devinfo in filter(lambda x: x[0] == slot, enc_info['elements']['Array Device Slot'].items()):
            sgdev = devinfo['original']['enclosure_sg']
            origslot = devinfo['original']['slot']

        return sgdev, origslot

    @accepts(Dict(
        Str('enclosure_id', required=True),
        Int('slot', required=True),
        Str('status', required=True, enum=['CLEAR', 'IDENT', 'FAULT'])
    ))
    def set_slot_status(self, data):
        """Set enclosure bay number `slot` to `status` for `enclosure_id`.

        `enclosure_id` str: represents the enclosure logical identifier of the enclosure
        `slot` int: the enclosure drive bay number to send the status command
        `status` str: the status for which to send to the command
        """
        try:
            enc_info = self.middleware.call_sync(
                'enclosure2.query', [['id', '=', data['enclosure_id']]], {'get': True}
            )
        except MatchNotFound:
            raise ValidationError('enclosure2.set_slot_status', f'Enclosure with id: {data["enclosure_id"]} not found')

        if enc_info['id'].endswith('_nvme_enclosure'):
            if enc_info['id'].startswith('r30'):
                # an all nvme flash system so drive identification is handled
                # in a completely different way than sata/scsi
                return r30_set_slot_status(data['slot'], data['status'])
            elif enc_info['id'].startswith(('f60', 'f100', 'f130')):
                return fseries_set_slot_status(data['slot'], data['status'])
            else:
                # mseries, and some rseries have mapped nvme enclosures but they
                # don't support drive LED identification
                return

        sgdev, origslot = self.get_original_disk_slot(data['slot'], enc_info)
        if sgdev is None:
            raise ValidationError('enclosure2.set_slot_status', 'Unable to find scsi generic device for enclosure')
        elif origslot is None:
            raise ValidationError('enclosure2.set_slot_status', f'Slot {data["slot"]!r} not found in enclosure')

        if data['status'] == 'CLEAR':
            actions = ('clear=ident', 'clear=fault')
        else:
            actions = (f'set={data["status"].lower()}')

        encdev = EnclosureDevice(sgdev)
        try:
            for action in actions:
                encdev.set_control(str(origslot), action)
        except OSError:
            self.logger.warning('Failed to {data["status"]} slot {data["slot"]!r} on enclosure {enc_info["id"]}')

    @filterable
    def query(self, filters, options):
        enclosures = []
        if self.middleware.call_sync('truenas.get_chassis_hardware') == 'TRUENAS-UNKNOWN':
            # this feature is only available on hardware that ix sells
            return enclosures

        labels = {
            label['encid']: label['label']
            for label in self.middleware.call_sync('datastore.query', 'truenas.enclosurelabel')
        }
        dmi = self.middleware.call_sync('system.dmidecode_info')['system-product-name']
        for i in self.get_ses_enclosures(dmi) + self.map_nvme(dmi):
            if i.pop('should_ignore'):
                continue

            # this is a user-provided string to label the enclosures so we'll add it at as a
            # top-level dictionary key "label", if the user hasn't provided a label then we'll
            # fill in the info with whatever is in the "name" key. The "name" key is the
            # t10 vendor, product and revision information combined as a single space separated
            # string reported by the enclosure itself via a standard inquiry command
            i['label'] = labels.get(i['id']) or i['name']
            enclosures.append(i)

        combine_enclosures(enclosures)
        return filter_list(enclosures, filters, options)<|MERGE_RESOLUTION|>--- conflicted
+++ resolved
@@ -1,15 +1,8 @@
-<<<<<<< HEAD
 # Copyright (c) 2023 - iXsystems Inc.
 #
 # Licensed under the terms of the TrueNAS Enterprise License Agreement
 # See the file COPYING.IX for complete terms and conditions
 
-import pathlib
-
-from pyudev import Context
-
-=======
->>>>>>> 6b7d882b
 from libsg3.ses import EnclosureDevice
 from middlewared.schema import accepts, Dict, Str, Int
 from middlewared.service import Service, filterable
