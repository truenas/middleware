import os
import threading
import time
from typing import Literal

from pydantic import Field
from sqlalchemy import create_engine, inspect
from sqlalchemy import and_, func, select
from sqlalchemy.exc import DBAPIError
from sqlalchemy.orm import Session
from sqlalchemy.sql.expression import nullsfirst, nullslast

<<<<<<< HEAD
from middlewared.service import periodic, private, Service
=======
from middlewared.api import api_method
from middlewared.api.base import BaseModel
from middlewared.api.base.types import NonEmptyString
from middlewared.api.current import GenericQueryResult, QueryFilters, QueryOptions
from middlewared.service import periodic, Service
>>>>>>> c398a361
from middlewared.service_exception import CallError, MatchNotFound

from middlewared.plugins.audit.utils import AUDITED_SERVICES, audit_file_path, AUDIT_TABLES
from middlewared.plugins.datastore.filter import FilterMixin
from middlewared.plugins.datastore.schema import SchemaMixin


class AuditBackendQueryArgs(BaseModel):
    db_name: NonEmptyString
    query_filters: QueryFilters = []
    query_options: QueryOptions = Field(default_factory=QueryOptions)


class AuditBackendQueryResult(GenericQueryResult):
    pass


class SQLConn:
    def __init__(self, svc, vers):
        svcs = [svc[0] for svc in AUDITED_SERVICES]
        if svc not in svcs:
            raise ValueError(f'{svc}: unknown service')

        self.table = AUDIT_TABLES[svc]
        self.table_name = f'audit_{svc}_{str(vers).replace(".", "_")}'
        self.path = audit_file_path(svc)
        self.engine = None
        self.connection = None
        self.lock = threading.RLock()
        self.dbfd = -1

    def audit_table_exists(self):
        """
        syslog-ng creates the audit table on first message insertion, and
        so it's reasonable to expect a freshly installed or upgraded system
        to have empty sqlite3 databases.
        """
        with self.lock:
            return inspect(self.engine).has_table(self.table_name)

    def setup(self):
        with self.lock:
            if self.engine is not None:
                self.engine.dispose()

            if self.connection is not None:
                self.connection.close()

            if self.dbfd != -1:
                os.close(self.dbfd)
                self.dbfd = -1

            self.engine = create_engine(
                f'sqlite:///{self.path}',
                connect_args={'check_same_thread': False}
            )
            self.connection = self.engine.connect()
            self.connection.connection.execute('VACUUM')
            self.connection.execute('PRAGMA journal_mode=WAL')
            self.dbfd = os.open(self.path, os.O_PATH)

    def fetchall(self, query, params=None):
        with self.lock:
            if (st := os.fstat(self.dbfd)).st_nlink == 0:
                raise RuntimeError(
                    f'{self.path}: audit database was unexpectedly deleted.'
                )

            try:
                if os.lstat(self.path).st_ino != st.st_ino:
                    raise RuntimeError(
                        f'{self.path}: audit database was unexpectedly replaced.'
                    )
            except FileNotFoundError:
                raise RuntimeError(f'{self.path}: audit database was renamed.')

            try:
                cursor = self.connection.execute(query, params or [])
            except DBAPIError as e:
                # We want to squash errors that are due to presence of missing
                # table. See note for audit_table_exists() method.
                if not str(e.orig).startswith('no such table'):
                    raise

                return []

            try:
                return cursor.fetchall()
            finally:
                cursor.close()

    def enforce_retention(self, days):
        if not days or days < 0:
            raise ValueError("Days must be positive value greater than zero.")

        if not self.audit_table_exists():
            return

        secs = days * 86400
        cutoff_ts = int(time.time()) - secs
        with self.lock:
            with Session(self.engine) as s:
                expired = s.query(self.table).filter(self.table.c.message_timestamp < cutoff_ts)
                expired.delete(synchronize_session=False)
                s.commit()

            self.connection.connection.execute('VACUUM')


class AuditBackendService(Service, FilterMixin, SchemaMixin):

    class Config:
        private = True

    connections = {svc[0]: SQLConn(*svc) for svc in AUDITED_SERVICES}

    def setup(self):
        """
        This method reinitializes the database connections for audit databases.

        Examples of when this is necessary are:
        - initial middlewared startup
        - after audit database deletion or rename
        """
        for svc, conn in self.connections.items():
            # Dismiss any existing AuditSetup one-shot alerts
            self.middleware.call_sync('alert.oneshot_delete', 'AuditBackendSetup', {"service": svc})
            try:
                conn.setup()
            except Exception:
                self.middleware.call_sync('alert.oneshot_create', 'AuditBackendSetup', {"service": svc})
                self.logger.error(
                    '%s: failed to set up auditing database connection.',
                    svc, exc_info=True
                )

    def serialize_results(self, results, table, select):
        out = []
        for row in results:
            entry = {}
            for column in table.c:
                column_name = str(column.name)
                if select and column_name not in select:
                    continue

                entry[column_name] = row[column]

            out.append(entry)

        return out

    def __fetchall(self, conn, qs):
        try:
            data = conn.fetchall(qs)
        except RuntimeError:
            self.logger.critical('Failed to fetch information from audit database', exc_info=True)
            conn.setup()
            data = conn.fetchall(qs)

        return data

<<<<<<< HEAD
    @private
    def query(self, db_name: Literal['MIDDLEWARE', 'SMB', 'SUDO', 'SYSTEM'], filters=[], options={}):
=======
    @api_method(AuditBackendQueryArgs, AuditBackendQueryResult, private=True)
    def query(self, db_name, filters, options):
>>>>>>> c398a361
        """
        Query the specied auditable service's database based on the specified
        `query-filters` and `query-options`. This is the private endpoint for the
        audit backend and so it should generally not be used by websocket API
        consumers except in special circumstances.
        """
        try:
            conn = self.connections[db_name]
        except KeyError:
            raise CallError(f'Invalid database name: {db_name!r}')

        if conn.connection is None:
            raise CallError(f'{db_name}: connection to audit database is not initialized.')

        order_by = options.get('order_by', []).copy()
        from_ = conn.table

        if options['count']:
            qs = select([func.count('ROW_ID')]).select_from(from_)
        else:
            columns = list(conn.table.c)
            qs = select(columns).select_from(from_)

        if filters:
            qs = qs.where(and_(*self._filters_to_queryset(filters, conn.table, None, {})))

        if options['count']:
            if not (results := self.__fetchall(conn, qs)):
                return 0

            return results[0][0]

        if order_by:
            for i, order in enumerate(order_by):
                wrapper = None
                if order.startswith('nulls_first:'):
                    wrapper = nullsfirst
                    order = order[len('nulls_first:'):]
                elif order.startswith('nulls_last:'):
                    wrapper = nullslast
                    order = order[len('nulls_last:'):]

                if order.startswith('-'):
                    order_by[i] = self._get_col(conn.table, order[1:], None).desc()
                else:
                    order_by[i] = self._get_col(conn.table, order, None)

                if wrapper is not None:
                    order_by[i] = wrapper(order_by[i])

            qs = qs.order_by(*order_by)

        if options['offset']:
            qs = qs.offset(options['offset'])

        if options['limit']:
            qs = qs.limit(options['limit'])

        result = self.__fetchall(conn, qs)

        if options['get']:
            try:
                return result[0]
            except IndexError:
                raise MatchNotFound() from None

        return self.serialize_results(result, conn.table, options.get('select'))

    @periodic(interval=86400, run_on_start=False)
    def __lifecycle_cleanup(self):
        """
        This is a private method that should only be called as a periodic task.
        It deletes database entries that are older than the specified lifetime.
        """
        retention_period = self.middleware.call_sync('datastore.config', 'system.audit')['retention']
        for svc, conn in self.connections.items():
            try:
                conn.enforce_retention(retention_period)
            except Exception:
                self.logger.error(
                    "%s: failed to enforce retention on audit DB.",
                    svc, exc_info=True
                )
        try:
            self.middleware.call_sync('audit.cleanup_reports')
        except Exception:
            self.logger.warning(
                'Cleanup of auditing report directory failed',
                exc_info=True
            )<|MERGE_RESOLUTION|>--- conflicted
+++ resolved
@@ -1,7 +1,6 @@
 import os
 import threading
 import time
-from typing import Literal
 
 from pydantic import Field
 from sqlalchemy import create_engine, inspect
@@ -10,15 +9,11 @@
 from sqlalchemy.orm import Session
 from sqlalchemy.sql.expression import nullsfirst, nullslast
 
-<<<<<<< HEAD
-from middlewared.service import periodic, private, Service
-=======
 from middlewared.api import api_method
 from middlewared.api.base import BaseModel
 from middlewared.api.base.types import NonEmptyString
 from middlewared.api.current import GenericQueryResult, QueryFilters, QueryOptions
 from middlewared.service import periodic, Service
->>>>>>> c398a361
 from middlewared.service_exception import CallError, MatchNotFound
 
 from middlewared.plugins.audit.utils import AUDITED_SERVICES, audit_file_path, AUDIT_TABLES
@@ -180,13 +175,8 @@
 
         return data
 
-<<<<<<< HEAD
-    @private
-    def query(self, db_name: Literal['MIDDLEWARE', 'SMB', 'SUDO', 'SYSTEM'], filters=[], options={}):
-=======
     @api_method(AuditBackendQueryArgs, AuditBackendQueryResult, private=True)
     def query(self, db_name, filters, options):
->>>>>>> c398a361
         """
         Query the specied auditable service's database based on the specified
         `query-filters` and `query-options`. This is the private endpoint for the
