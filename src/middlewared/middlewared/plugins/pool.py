--- conflicted
+++ resolved
@@ -2465,7 +2465,7 @@
                 if not bool(self.query_encrypted_roots_keys([['name', '=', id]])) and id not in keys_supplied:
                     verrors.add('unlock_options.datasets', f'Please specify key for {id}')
 
-<<<<<<< HEAD
+
         services_to_restart = set(options['services_restart'])
         if 'toggle_attachments' in options and options['services_restart']:
             verrors.add(
@@ -2486,8 +2486,6 @@
                 self.middleware.call_sync('pool.dataset.unlock_services_restart_choices', id).keys()
             )
 
-=======
->>>>>>> 4ac661a3
         verrors.check()
 
         locked_datasets = []
