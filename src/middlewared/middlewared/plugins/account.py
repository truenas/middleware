--- conflicted
+++ resolved
@@ -73,11 +73,7 @@
 from middlewared.plugins.account_.constants import (
     ADMIN_UID, ADMIN_GID, SKEL_PATH, DEFAULT_HOME_PATH, DEFAULT_HOME_PATHS,
     USERNS_IDMAP_DIRECT, USERNS_IDMAP_NONE, ALLOWED_BUILTIN_GIDS,
-<<<<<<< HEAD
-    SYNTHETIC_CONTAINER_ROOT, NO_LOGIN_SHELL
-=======
-    SYNTHETIC_CONTAINER_ROOT, MIN_AUTO_XID,
->>>>>>> 86028a1b
+    SYNTHETIC_CONTAINER_ROOT, NO_LOGIN_SHELL, MIN_AUTO_XID
 )
 from middlewared.plugins.smb_.constants import SMBBuiltin
 from middlewared.plugins.idmap_.idmap_constants import (
@@ -682,13 +678,8 @@
                 'group.query', [('group', '=', 'builtin_users'), ('local', '=', True)], {'get': True},
             ))['id'])
 
-<<<<<<< HEAD
         if data['uid'] is None:
-            data['uid'] = self.middleware.call_sync('user.get_next_uid')
-=======
-        if data.get('uid') is None:
             data['uid'] = self.get_next_uid()
->>>>>>> 86028a1b
 
         new_homedir = False
         home_mode = data.pop('home_mode')
