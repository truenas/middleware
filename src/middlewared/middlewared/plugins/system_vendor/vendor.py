import json
import os

from middlewared.api import api_method
from middlewared.api.current import (
    VendorNameArgs, VendorNameResult, UnvendorArgs, UnvendorResult, IsVendoredArgs, IsVendoredResult
)
from middlewared.service import Service


SENTINEL_FILE_PATH = '/data/.vendor'


class VendorService(Service):

    class Config:
        namespace = 'system.vendor'
        cli_private = True

    @api_method(VendorNameArgs, VendorNameResult, private=True)
    def name(self) -> str | None:
        try:
            with open(SENTINEL_FILE_PATH, 'r') as file:
                return json.load(file).get('name') or None  # Don't return an empty string.
        except FileNotFoundError:
            pass
        except json.JSONDecodeError:
            self.logger.exception('Can\'t retrieve vendor name: %r is not proper JSON format', SENTINEL_FILE_PATH)
        except Exception:
            self.logger.exception('Unexpected error while reading %r', SENTINEL_FILE_PATH)

    @api_method(UnvendorArgs, UnvendorResult, private=True)
    def unvendor(self):
        try:
            os.remove(SENTINEL_FILE_PATH)
        except FileNotFoundError:
            pass
        except Exception:
            self.logger.exception('Unexpected error attempting to remove %r', SENTINEL_FILE_PATH)

<<<<<<< HEAD
    @api_method(IsVendoredArgs, IsVendoredResult)
    def is_vendored(self):
        return os.path.isfile(SENTINEL_FILE_PATH)
=======
        self.middleware.call_sync('etc.generate', 'grub')
>>>>>>> 92d90c3a
<|MERGE_RESOLUTION|>--- conflicted
+++ resolved
@@ -38,10 +38,8 @@
         except Exception:
             self.logger.exception('Unexpected error attempting to remove %r', SENTINEL_FILE_PATH)
 
-<<<<<<< HEAD
+        self.middleware.call_sync('etc.generate', 'grub')
+
     @api_method(IsVendoredArgs, IsVendoredResult)
     def is_vendored(self):
-        return os.path.isfile(SENTINEL_FILE_PATH)
-=======
-        self.middleware.call_sync('etc.generate', 'grub')
->>>>>>> 92d90c3a
+        return os.path.isfile(SENTINEL_FILE_PATH)