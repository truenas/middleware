from .acl import *  # noqa
from .acme_dns_authenticator import *  # noqa
from .acme_registration import *  # noqa
from .alert import *  # noqa
from .alertservice import *  # noqa
from .api_key import *  # noqa
from .app import *  # noqa
from .auth import *  # noqa
from .boot_environments import *  # noqa
from .catalog import *  # noqa
from .cloud_backup import *  # noqa
from .cloud_sync import *  # noqa
from .common import *  # noqa
from .core import *  # noqa
from .disk import *  # noqa
from .docker import *  # noqa
from .docker_network import *  # noqa
from .failover_reboot import *  # noqa
from .fc_host import *  # noqa
from .fcport import *  # noqa
from .filesystem import *  # noqa
from .group import *  # noqa
from .iscsi_auth import *  # noqa
from .iscsi_extent import *  # noqa
from .keychain import *  # noqa
from .netdata import *  # noqa
from .pool import *  # noqa
<<<<<<< HEAD
from .pool_scrub import *  # noqa
from .pool_snapshottask import *  # noqa
=======
from .pool_resilver import *  # noqa
>>>>>>> 5a137481
from .privilege import *  # noqa
from .reporting import *  # noqa
from .reporting_exporters import *  # noqa
from .rdma import *  # noqa
from .rdma_interface import *  # noqa
from .smartctl import *  # noqa
from .smb import *  # noqa
from .snmp import *  # noqa
from .static_route import *  # noqa
from .system_lifecycle import *  # noqa
from .system_ntpserver import *  # noqa
from .system_reboot import *  # noqa
from .truenas import *  # noqa
from .user import *  # noqa
from .vendor import *  # noqa
from .virt_device import *  # noqa
from .virt_global import *  # noqa
from .virt_instance import *  # noqa
from .vm import *  # noqa
from .vm_device import *  # noqa<|MERGE_RESOLUTION|>--- conflicted
+++ resolved
@@ -25,12 +25,9 @@
 from .keychain import *  # noqa
 from .netdata import *  # noqa
 from .pool import *  # noqa
-<<<<<<< HEAD
+from .pool_resilver import *  # noqa
 from .pool_scrub import *  # noqa
 from .pool_snapshottask import *  # noqa
-=======
-from .pool_resilver import *  # noqa
->>>>>>> 5a137481
 from .privilege import *  # noqa
 from .reporting import *  # noqa
 from .reporting_exporters import *  # noqa
