from typing import Literal

from pydantic import Field

from middlewared.api.base import BaseModel, ForUpdateMetaclass, LongString, NonEmptyString
from .cloud_credential import CloudCredentialEntry
from .common import CronModel

__all__ = ["BaseCloudEntry", "CloudTaskAttributes"]


class CloudCron(CronModel):
    minute: str = "00"


class CloudTaskAttributes(BaseModel, metaclass=ForUpdateMetaclass):
    bucket: NonEmptyString
    folder: str
    fast_list: bool = False
    """Valid only for some providers. Use fewer transactions in exchange for more RAM. This may also speed up or slow
    down your transfer. See https://rclone.org/docs/#fast-list for more details."""
    bucket_policy_only: bool = False
    """Valid only for GOOGLE_CLOUD_STORAGE provider. Access checks should use bucket-level IAM policies. If you want to
    upload objects to a bucket with Bucket Policy Only set then you will need to set this."""
    b2_chunk_size: int = Field(alias="chunk_size", default=96, ge=5)
    """Valid only for B2 provider. Upload chunk size. Must fit in memory. Note that these chunks are buffered in memory
    and there might be a maximum of `--transfers` chunks in progress at once. Also, your largest file must be split in
    no more than 10 000 chunks."""
    dropbox_chunk_size: int = Field(alias="chunk_size", default=48, ge=5, lte=149)
    """Valid only for DROPBOX provider. Upload chunk size. Must fit in memory. Note that these chunks are buffered in
    memory and there might be a maximum of `--transfers` chunks in progress at once. Dropbox Business accounts can have
    monthly data transfer limits per team per month. By using larger chnuk sizes you will decrease the number of data
    transfer calls used and you'll be able to transfer more data to your Dropbox Business account."""
    acknowledge_abuse: bool = False
    """Valid only for GOOGLE_DRIVER provider. Allow files which return cannotDownloadAbusiveFile to be downloaded. If
    downloading a file returns the error "This file has been identified as malware or spam and cannot be downloaded"
    with the error code "cannotDownloadAbusiveFile" then enable this flag to indicate you acknowledge the risks of
    downloading the file and TrueNAS will download it anyway."""
    region: str = ""
    """Valid only for S3 provider. S3 Region."""
    encryption: Literal[None, "AES256"] = None
    """Valid only for S3 provider. Server-Side Encryption."""
    storage_class: Literal["", "STANDARD", "REDUCED_REDUNDANCY", "STANDARD_IA", "ONEZONE_IA", "INTELLIGENT_TIERING",
                           "GLACIER", "GLACIER_IR", "DEEP_ARCHIVE"] = ""
    """Valid only for S3 provider. The storage class to use."""


class BaseCloudEntry(BaseModel):
    id: int
    description: str = ""
    """The name of the task to display in the UI."""
    path: str
    """The local path to back up beginning with `/mnt` or `/dev/zvol`."""
    credentials: CloudCredentialEntry
<<<<<<< HEAD
    """Cloud credentials to use for each backup."""
    attributes: dict
    """Additional information for each backup, e.g. bucket name."""
=======
    """Cloud credentials to use for each backup"""
    attributes: CloudTaskAttributes
    """Additional information for each backup, e.g. bucket name"""
>>>>>>> d52a2545
    schedule: CloudCron = Field(default_factory=CloudCron)
    """Cron schedule dictating when the task should run."""
    pre_script: LongString = ""
    """A Bash script to run immediately before every backup."""
    post_script: LongString = ""
    """A Bash script to run immediately after every backup if it succeeds."""
    snapshot: bool = False
    """Whether to create a temporary snapshot of the dataset before every backup."""
    include: list[NonEmptyString] = Field(default_factory=list)
    """Paths to pass to `restic backup --include`."""
    exclude: list[NonEmptyString] = Field(default_factory=list)
    """Paths to pass to `restic backup --exclude`."""
    args: LongString = ""
    """(Slated for removal)"""
    enabled: bool = True
    """Can enable/disable the task."""
    job: dict | None
    """Information regarding the task's job state, e.g. progress."""
    locked: bool
    """A locked task cannot run."""<|MERGE_RESOLUTION|>--- conflicted
+++ resolved
@@ -52,15 +52,9 @@
     path: str
     """The local path to back up beginning with `/mnt` or `/dev/zvol`."""
     credentials: CloudCredentialEntry
-<<<<<<< HEAD
     """Cloud credentials to use for each backup."""
-    attributes: dict
+    attributes: CloudTaskAttributes
     """Additional information for each backup, e.g. bucket name."""
-=======
-    """Cloud credentials to use for each backup"""
-    attributes: CloudTaskAttributes
-    """Additional information for each backup, e.g. bucket name"""
->>>>>>> d52a2545
     schedule: CloudCron = Field(default_factory=CloudCron)
     """Cron schedule dictating when the task should run."""
     pre_script: LongString = ""
