from typing import Annotated, Literal, TypeAlias

from pydantic import Field, AfterValidator

from middlewared.api.base import (
    BaseModel,
    Excluded,
    excluded_field,
    ForUpdateMetaclass,
    NonEmptyString,
    single_argument_args,
    TcpPort,
    exclude_tcp_ports,
)

__all__ = [
    "NFSGetNfs3ClientsEntry",
    "NFSGetNfs4ClientsEntry",
    "NfsEntry",
    "NFSBindipChoicesArgs",
    "NFSBindipChoicesResult",
    "NFSClientCountArgs",
    "NFSClientCountResult",
    "NfsShareEntry",
    "SharingNFSCreateArgs",
    "SharingNFSCreateResult",
    "SharingNFSUpdateArgs",
    "SharingNFSUpdateResult",
    "SharingNFSDeleteArgs",
    "SharingNFSDeleteResult",
    "NFSUpdateArgs",
    "NFSUpdateResult",
]

MAX_NUM_NFS_NETWORKS = 42
MAX_NUM_NFS_HOSTS = 42
NFS_protocols = Literal["NFSV3", "NFSV4"]
NFS_RDMA_DEFAULT_PORT = 20049
EXCLUDED_PORTS = [NFS_RDMA_DEFAULT_PORT]
NfsTcpPort: TypeAlias = Annotated[
    TcpPort | None, AfterValidator(exclude_tcp_ports(EXCLUDED_PORTS))
]


class NFSGetNfs3ClientsEntry(BaseModel):
    ip: str
    export: str


class NFSGetNfs4ClientsEntry(BaseModel):
    id: str
    info: dict
    states: list[dict]


class NfsEntry(BaseModel):
    id: int
    servers: Annotated[int | None, Field(ge=1, le=256)]
    """ Specify the number of nfsd. Default: Number of nfsd is equal number of CPU. """
    allow_nonroot: bool
    """ Allow non-root mount requests.  This equates to 'insecure' share option. """
    protocols: list[NFS_protocols]
    """ Specify supported NFS protocols:  NFSv3, NFSv4 or both can be listed. """
    v4_krb: bool
    """ Force Kerberos authentication on NFS shares. """
    v4_domain: str
    """ Specify a DNS domain (NFSv4 only). """
    bindip: list[NonEmptyString] = []
    """ Limit the server IP addresses available for NFS. """
    mountd_port: NfsTcpPort
    """ Specify the mountd port binding. """
    rpcstatd_port: NfsTcpPort
    """ Specify the rpc.statd port binding. """
    rpclockd_port: NfsTcpPort
    """ Specify the rpc.lockd port binding. """
    mountd_log: bool
    """ Enable or disable mountd logging. """
    statd_lockd_log: bool
    """ Enable or disable statd and lockd logging. """
    v4_krb_enabled: bool
    """ Status of NFSv4 authentication requirement (status only). """
    userd_manage_gids: bool
    """ Enable to allow server to manage gids. """
    keytab_has_nfs_spn: bool
    """ Report status of NFS Principal Name in keytab (status only). """
    managed_nfsd: bool
    """ Report status of 'servers' field.
    If true, the number of nfsd is managed by the server (status only). """
    rdma: bool
    """ Enable or disable NFS over RDMA.  Requires RDMA capable NIC. """


@single_argument_args("nfs_update")
class NFSUpdateArgs(NfsEntry, metaclass=ForUpdateMetaclass):
    id: Excluded = excluded_field()
    managed_nfsd: Excluded = excluded_field()
    v4_krb_enabled: Excluded = excluded_field()
    keytab_has_nfs_spn: Excluded = excluded_field()


class NFSUpdateResult(BaseModel):
    result: NfsEntry


class NFSBindipChoicesArgs(BaseModel):
    pass


<<<<<<< HEAD
class NfsBindipChoicesResult(BaseModel):
    """Return a dictionary of IP addresses."""
=======
class NFSBindipChoicesResult(BaseModel):
    """Return a dictionary of IP addresses"""
>>>>>>> d52a2545

    result: dict[str, str]


class NFSClientCountArgs(BaseModel):
    pass


class NFSClientCountResult(BaseModel):
    result: int


class NfsShareEntry(BaseModel):
    id: int
    path: NonEmptyString
    """ Local path to be exported. """
    aliases: list[NonEmptyString] = []
    """ IGNORED for now. """
    comment: str = ""
    """ User comment associated with share. """
    networks: Annotated[
        list[NonEmptyString], Field(max_length=MAX_NUM_NFS_NETWORKS)
    ] = []
    """ List of authorized networks that are allowed to access the share having format \
    "network/mask" CIDR notation. Each entry must be unique. If empty, all networks are allowed.
    Maximum number of entries: 42 """
    hosts: Annotated[list[NonEmptyString], Field(max_length=MAX_NUM_NFS_HOSTS)] = []
    """ List of IP's/hostnames which are allowed to access the share.  No quotes or spaces are allowed. \
    Each entry must be unique. If empty, all IP's/hostnames are allowed.
    Maximum number of entries: 42 """
    ro: bool = False
    """ Export the share as read only. """
    maproot_user: str | None = None
    """ Map root user client to a specified user. """
    maproot_group: str | None = None
    """ Map root group client to a specified group. """
    mapall_user: str | None = None
    """ Map all client users to a specified user. """
    mapall_group: str | None = None
    """ Map all client groups to a specified group. """
    security: list[Literal["SYS", "KRB5", "KRB5I", "KRB5P"]] = []
    """ Specify the security schema. """
    enabled: bool = True
    """ Enable or disable the share. """
    locked: bool | None
    """ Lock state of the dataset (if encrypted). """
    expose_snapshots: bool = False
    """
    Enterprise feature to enable access to the ZFS snapshot directory for the export.
    Export path must be the root directory of a ZFS dataset.
    """


class NfsShareCreate(NfsShareEntry):
    id: Excluded = excluded_field()
    locked: Excluded = excluded_field()


class SharingNFSCreateArgs(BaseModel):
    data: NfsShareCreate


class SharingNFSCreateResult(BaseModel):
    result: NfsShareEntry


class NfsShareUpdate(NfsShareCreate, metaclass=ForUpdateMetaclass):
    pass


class SharingNFSUpdateArgs(BaseModel):
    id: int
    data: NfsShareUpdate


class SharingNFSUpdateResult(BaseModel):
    result: NfsShareEntry


class SharingNFSDeleteArgs(BaseModel):
    id: int


class SharingNFSDeleteResult(BaseModel):
    result: Literal[True]<|MERGE_RESOLUTION|>--- conflicted
+++ resolved
@@ -106,13 +106,8 @@
     pass
 
 
-<<<<<<< HEAD
-class NfsBindipChoicesResult(BaseModel):
+class NFSBindipChoicesResult(BaseModel):
     """Return a dictionary of IP addresses."""
-=======
-class NFSBindipChoicesResult(BaseModel):
-    """Return a dictionary of IP addresses"""
->>>>>>> d52a2545
 
     result: dict[str, str]
 
