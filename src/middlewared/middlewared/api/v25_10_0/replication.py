--- conflicted
+++ resolved
@@ -194,13 +194,9 @@
     enabled: Excluded = excluded_field()
     exclude_mountpoint_property: bool = True
     only_from_scratch: bool = False
-<<<<<<< HEAD
-    """Fail if target dataset already exists."""
-=======
-    "If `true` then replication will fail if target dataset already exists"
+    """If `true` then replication will fail if target dataset already exists."""
     mount: bool = True
-    "Mount destination file system"
->>>>>>> d52a2545
+    """Mount destination file system."""
 
 
 class ReplicationRunOnetimeResult(BaseModel):
