--- conflicted
+++ resolved
@@ -83,11 +83,7 @@
     ae_who_id: SMBShareAclEntryWhoId | None = None
     """ The Unix ID of the principal to whom this ACL entry applies. """
     ae_who_str: NonEmptyString | None = None
-<<<<<<< HEAD
-    """ User or group name of the principal to whom the ACL entry applies. """
-=======
     """ The User or group name of the principal to whom this ACL entry applies. """
->>>>>>> d52a2545
 
     @model_validator(mode='after')
     def check_ae_who(self) -> Self:
@@ -135,15 +131,6 @@
     """ TrueNAS SMB server configuration. """
     id: int
     netbiosname: NetbiosName
-<<<<<<< HEAD
-    """ Netbios name of this server. """
-    netbiosalias: list[NetbiosName]
-    """ Alternative netbios names of the server that will be announced via \
-    netbios nameserver and registered in active directory when joined."""
-    workgroup: NetbiosDomain
-    """ Workgroup. When joined to active directory, this will be automatically \
-    reconfigured to match the netbios domain of the AD domain. """
-=======
     """ The NetBIOS name of this server """
     netbiosalias: list[NetbiosName]
     """ Alternative netbios names of the TrueNAS server. These names are announced through NetBIOS name server and
@@ -151,19 +138,13 @@
     workgroup: NetbiosDomain
     """ Workgroup name. When TrueNAS joins active directory, it automatically changes this value to match the NetBIOS
     domain of the Active Directory domain. """
->>>>>>> d52a2545
     description: str
     """ Description of the SMB server. SMB clients may see this description during some operations. """
     enable_smb1: bool
     """ Enable SMB1 support on the server. WARNING: using the SMB1 protocol is not recommended. """
     unixcharset: SMBCharsetType
-<<<<<<< HEAD
-    """ Select characterset for file names on local filesystem. This should only be used \
-    in cases where system administrator knows that the filenames are not UTF-8."""
-=======
     """ Select character set for file names on local filesystem. Use this option only if you know the names are not
     UTF-8. """
->>>>>>> d52a2545
     localmaster: bool
     """ When set to `True` the NetBIOS name server in TrueNAS participates in elections for the local master browser.
     When set to `False` the NetBIOS name server does not attempt to become a local master browser on a subnet and loses
@@ -171,21 +152,11 @@
 
     NOTE: this parameter has no effect if the NetBIOS name server is disabled. """
     syslog: bool
-<<<<<<< HEAD
-    """ Send log messages to syslog. This should be enabled if system administrator \
-    wishes for SMB server error logs to be included in information sent to remote syslog \
-    server if this is globally configured for TrueNAS."""
-    aapl_extensions: bool
-    """ Enable support for SMB2/3 AAPL protocol extensions. This changes the TrueNAS server \
-    so that it is advertised as supporting Apple protocol extensions as a MacOS server, and \
-    is required for Time Machine support. """
-=======
     """ Send log messages to syslog. Enable this option if you want SMB server error logs to be included in information
     sent to a remote syslog server. NOTE: This requires that remote syslog is globally configured on TrueNAS. """
     aapl_extensions: bool
     """ Enable support for SMB2/3 AAPL protocol extensions. This setting makes the TrueNAS server advertise support for
     Apple protocol extensions as a MacOS server. Enabling this is required for Time Machine support. """
->>>>>>> d52a2545
     admin_group: str | None
     """ The selected group has full administrator privileges on TrueNAS via the SMB protocol. """
     guest: NonEmptyString
@@ -216,24 +187,14 @@
     bindip: list[IPvAnyInterface]
     """ List of IP addresses used by the TrueNAS SMB server. """
     server_sid: SID | None
-<<<<<<< HEAD
-    """ Universally-unique identifier for this particular SMB server that serves as domain SID \
-    for all local SMB user and group accounts """
-=======
     """ The unique identifier for the TrueNAS SMB server. It also serves as the domain SID for all local SMB user and
     group accounts. """
->>>>>>> d52a2545
     smb_options: str
     """ Additional unvalidated and unsupported configuration options for the SMB server.
     WARNING: Using `smb_options` may produce unexpected server behavior. """
     debug: bool
-<<<<<<< HEAD
-    """ Set SMB log levels to debug. This should only be used when troubleshooting a specific SMB \
-    issue and should not be used in production environments. """
-=======
     """ Set SMB log levels to debug. Use this setting only when troubleshooting a specific SMB issue. Do not use it
     in production environments. """
->>>>>>> d52a2545
 
     @field_validator('bindip')
     @classmethod
