--- conflicted
+++ resolved
@@ -366,16 +366,10 @@
     pass
 
 
-<<<<<<< HEAD
 class InterfaceNetworkConfigToBeRemovedResult(BaseModel):
     result: list[Literal["ipv4gateway", "nameserver1", "nameserver2", "nameserver3"]]
     """The network configuration fields that will be wiped on the next `interface.checkin` call. The current values of \
     these fields can be retrieved by calling `network.configuration.config`."""
-=======
-class InterfaceDefaultRouteWillBeRemovedResult(BaseModel):
-    result: bool
-    """Whether the default route will be removed by the pending changes."""
->>>>>>> c4e39120
 
 
 class InterfaceDeleteArgs(BaseModel):
