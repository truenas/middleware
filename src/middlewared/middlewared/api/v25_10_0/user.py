--- conflicted
+++ resolved
@@ -82,13 +82,8 @@
     group: dict
     """ The primary group of the user account. """
     groups: list[int] = Field(default_factory=list)
-<<<<<<< HEAD
-    """Specifies whether the user should be allowed access to SMB shares. User will also automatically be added to \
-    the `builtin_users` group."""
-=======
     """ List of additional groups to which the user belongs. NOTE: groups are identified by their group entry `id`,
     not their Unix group ID (`gid`). """
->>>>>>> d52a2545
     password_disabled: bool = False
     """ If set to `True` password authentication for the user account is disabled.
 
@@ -98,13 +93,9 @@
     NOTE: password authentication is required for `smb` users.
     """
     ssh_password_enabled: bool = False
-<<<<<<< HEAD
-    """Required if `password_disabled` is false."""
-=======
     """ Allow the user to authenticate to the TrueNAS SSH server using a password.
 
     WARNING: the established best practice is to use only key-based authentication for SSH servers. """
->>>>>>> d52a2545
     sshpubkey: LongString | None = None
     """  SSH public keys corresponding to private keys that authenticate this user to the TrueNAS SSH server. """
     locked: bool = False
@@ -185,12 +176,8 @@
     group_create: bool = False
     """ If set to True, the TrueNAS server automatically creates a new local group as the user's primary group. """
     group: int | None = None
-<<<<<<< HEAD
-    """Required if `group_create` is `false`."""
-=======
     """ The group entry `id` for the user's primary group. This is not the same as the Unix group `gid` value.
     This is required if `group_create` is `false`. """
->>>>>>> d52a2545
     home_create: bool = False
     """ Create a new home directory for the user in the specified `home` path. """
     home_mode: str = "700"
