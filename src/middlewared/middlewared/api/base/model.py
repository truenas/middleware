--- conflicted
+++ resolved
@@ -12,13 +12,9 @@
 from middlewared.utils.lang import undefined
 
 
-<<<<<<< HEAD
-__all__ = ["BaseModel", "ForUpdateMetaclass", "query_result", "query_result_item",
-           "single_argument_args", "single_argument_result", "NotRequired", "NotRequiredModel"]
-=======
 __all__ = ["BaseModel", "ForUpdateMetaclass", "query_result", "query_result_item", "added_event_model",
-           "changed_event_model", "removed_event_model", "single_argument_args", "single_argument_result"]
->>>>>>> 7d0fed23
+           "changed_event_model", "removed_event_model", "single_argument_args", "single_argument_result",
+           "NotRequired", "NotRequiredModel"]
 
 
 class BaseModel(PydanticBaseModel):
